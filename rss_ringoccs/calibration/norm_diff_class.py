#!/usr/bin/env python
"""

norm_diff_class.py

Purpose: Apply previously made calibration file to calibrate raw data
         (frequency correct and normalize), which produces the diffraction
         pattern given to Fresnel Inversion code.

WHERE TO GET NECESSARY INPUT:
    rsr_inst: Use an instance of the RSRReader class, found inside of
        rss_ringoccs/rsr_reader/rsr_reader.py
    dr_km: Can be any integer, but some recommended typical values are
        0.5, 0.1, 0.25, 0.5, and 1.0
    geo_inst: Use an instance of the Geometry class, found inside of
        rss_ringoccs/occgeo/calc_occ_geometry.py
    cal_inst: If you don't have a CAL file already made, use an instance of
        the Calibration class, found inside of
        rss_ringoccs/calibration/calibration_class.py. If you already have a
        CAL file made and just want to use what's inside of that, then use an
        instance of the CreateCalInst class, found inside of
        rss_ringoccs/tools/cal_inst_from_file.py

Revisions:
      gjs_produce_normalized_diffraction_pattern.py
   2018 Mar 07 - gsteranka - Original version. Tentative rough draft, since
                             haven't yet chosen format of calibration file, and
                             also don't have Ryan's code to find window width
                             from a given window type and resolution.
   2018 Mar 19 - gsteranka - Edited to take new tentative final form of cal
                             file, which has the columns as 1) SPM 2) Predicted
                             sky frequency 3) Residual frequency fit
                             4) Freespace power spline fit 5) Frequency offset
                             fit. Also edited to save an obs file and return
                             everything in the obs file too
      produce_normalized_diffraction_pattern.py
   2018 Mar 20 - gsteranka - Eliminate debug steps, and switched obs_file to be
                             optional inputs
      norm_diff_class.py
   2018 Mar 22 - gsteranka - Edit previous code to be a class, with Fresnel
                            inversion inputs as attributes
   2018 Mar 30 - gsteranka - Edited reading in of geometry file to read in csv
                             format
   2018 Apr 03 - gsteranka - When first defining p_norm_vals, do it by
                             normalizing IQ_c_desired, not IQ_m_desired
   2018 Apr 09 - gsteranka - Obs files now save absolute value of rho dot,
                             which eliminates a lot of error checking in
                             Fresnel Inversion step. Added
                             "fill_value='extrapolate'" to rho_interp_func,
                             p_free_interp_func, spm_desired_func, and
                             f_sky_pred_func
   2018 Apr 19 - gsteranka - Changed attribute names to agree w/ what Ryan
                             uses: rho_km_desired --> rho_km_vals
                                   spm_desired --> spm_vals
                                   f_sky_pred_vals --> f_sky_hz_vals
   2018 Apr 30 - gsteranka - Edited several portions to be compatible with
                             chord occultations. Changes include:
                                 1) Add "is_chord" keyword to __init__
                                 2) Set 1st element of rho_dot_kms_geo equal
                                    to 2nd element, since 1st element is off
                                    due to how it's originally calculated
                                 3) Add if statement separating chord/non-chord
                                    cases
                                 4) __set_attributes() metho takes spm_geo
                                 5) Added "end_of_chord_ing" attribute
                                 6) save_obs() method uses "end_of_chord_ing"
                                    attribute to separate ingress/egress
                                    portions of chord occultation and make
                                    separate files
                                 7) Separate case for chord occultations to
                                    convert "rho_km_range" to "spm_range"
   2018 May 07 - gsteranka - Edited how it detects where ingress switches to
                             egress in a chord occultation. It used to use
                             rho_dot, but I find this is liable to slight
                             interpolation error which causes it to be off by
                             a bit. I now use rho_km_vals directly
   2018 May 23 - gsteranka - Edited to read cal file as a csv, rather than
                             white-space delimited. Also added the
                             t_ret_et_vals, t_set_et_vals, and phi_rl_rad_vals
                             attributes
   2018 Jun 04 - gsteranka - Added history attribute and __set_history() method
   2018 Jun 11 - gsteranka - Accept rsr_inst, geo_inst, and cal_inst instead of
                             the files for all of those. "cal_inst" can be made
                             from Calibration class calibration_class.py if you
                             haven't made a cal file yet, or from CreateCalInst
                             in cal_inst_from_file.py if you have made a cal
                             file already
   2018 Jun 18 - gsteranka - Added kernels input. Only needs to be leap second
                             kernel
   2018 Jun 21 - gsteranka - Change spacecraft event time and ring event time
                             attributes to SPM instead of et. Removed kernels
                             input
   2018 Jun 27 - gsteranka - Adjust CAL file use so sky frequency column has
                             frequency offset fit added to it
   2018 Jun 28 - gsteranka - Change spm_vals attribute to t_oet_spm_vals
   2018 Sep 20 - jfong - add write_file kwarg
                       - set rev_info as attribute from geo_inst
                            - this will inherit its prof_dir, WHICH WILL BE
                              INCORRECT FOR CHORD OCCULTATIONS! TODO!!
                       - add dr_km as attribute
"""

import copy
import numpy as np
import pdb
from scipy.interpolate import interp1d
import sys

from ..rsr_reader.rsr_reader import RSRReader
from .resample_IQ import resample_IQ
from ..tools.write_output_files import write_output_files

sys.path.append('../..')
import rss_ringoccs as rss
sys.path.remove('../..')

<<<<<<< HEAD
=======
from ..tools.write_output_files import write_output_files

>>>>>>> fae6b97b

class NormDiff(object):
    """
    Purpose:
    Produce a normalized diffraction pattern using a previously made
    calibration file (cal_file). Contains everything needed for Fresnel
    Inversion as attributes.

    Example:
        >>> rsr_inst = rss.rsr_reader.RSRReader(rsr_file)
        >>> geo_inst = rss.occgeo.Geometry(rsr_inst, 'Saturn', 'Cassini',
                kernels)
        >>> fit_inst = rss.calibration.FreqOffsetFit(rsr_inst, geo_inst, f_spm,
                f_offset, f_uso, kernels, poly_order=poly_order,
                spm_include=spm_include)
        >>> spm_raw, IQ_c_raw = fit_inst.get_IQ_c()
        >>> norm_inst = rss.calibration.Normalization(spm_raw, IQ_c_raw,
                geo_inst, rsr_inst)
        >>> spm_fit, spline_fit = norm_inst.get_spline_fit(
                spline_order=spline_order, knots_spm=knots_spm,
                dt_down=dt_down, freespace_spm=freespace_spm, verbose=verbose)
        >>> cal_inst = rss.calibration.Calibration(fit_inst, norm_inst,
                geo_inst, dt_cal=dt_cal, verbose=verbose)
        >>> norm_diff_inst = rss.calibration.NormDiff(rsr_inst, dr_km,
                geo_inst, cal_inst, dr_km_tol=dr_km_tol, is_chord=is_chord,
                verbose=verbose)

    Attributes:
        rho_km_vals (np.ndarray):
            Ring intercept radius values, in km,
            at final spacing specified in dr_km
        t_oet_spm_vals (np.ndarray):
            Set of SPM values corresponding to
            rho_km_desired
        p_norm_vals (np.ndarray):
            Power normalized to 1. This is the
            diffraction pattern that is input to the Fresnel inversion step
        phase_rad_vals (np.ndarray):
            Phase of the complex signal, in radians.
            This is the other part of the diffraction pattern that is input to
            the Fresnel Inversion step
        B_rad_vals (np.ndarray):
            Ring opening angle of Saturn
        D_km_vals (np.ndarray):
            Spacecraft-RIP (Ring Intercept Point) distance
        F_km_vals (np.ndarray):
            Fresnel scale, in km
        f_sky_hz_vals (np.ndarray):
            Predicted sky frequency, in Hz.
        phi_rad_vals (np.ndarray):
            Observed ring azimuth, in radians
        phi_rl_rad_vals (np.ndarray):
            Ring longitude, in radians
        t_ret_spm_vals (np.ndarray):
            Ring event time in SPM
        t_set_spm_vals (np.ndarray):
            Spacecraft event time in SPM
        rho_dot_kms_vals (np.ndarray):
            Ring intercept point velocity
        rho_corr_pole_km_vals (np.ndarray):
            Radius correction due to Saturn's pole direction
        rho_corr_timing_km_vals (np.ndarray):
            Radius correction due to timing offset
        raw_tau_threshold_vals (np.ndarray):
            Threshold optical depth assuming 1km desired resolution
        tau_threshold_vals (np.ndarray):
            Threshold optical depth assuming 1km desired resolution
        end_of_chord_ing (int):
            Index number of final ingress portion of chord
            occultation. Set to "None" if "is_chord" keyword is False
        history (dict):
            Recorded information about the run
    """

    def __init__(self, rsr_inst, geo_inst, cal_inst, dr_km,
            dr_km_tol=0.01, is_chord=False, verbose=False,
            write_file=True):
        """
        Purpose:
        Instantiation defines all attributes of instance.

        Args:
            rsr_inst:
                Instance of the RSRReader class. Linked to the full
                path name of RSR file to process
            dr_km (float):
                Desired final radial spacing of processed data,
                in km
            geo_inst:
                Instance of Geometry class linked to rsr_inst input
            cal_inst:
                Calibration instance linked to rsr_inst input. Made using
                Calibration class if you haven't made a cal_file yet, and made
                using CreateCalInst class if you have made a cal_file
            dr_km_tol (float):
                Optional keyword argument, in km, that specifies
                the maximum distance the starting point of the final set of
                radius values can be away from an integer number of dr_km. For
                example, if you say dr_km_tol=0.01 and dr_km=0.25, the starting
                point of the final set of rho values could be 70000.26 km, but
                not 70000.261 km
            is_chord (bool):
                Set as True if the occultation is a chord occultation
            verbose (bool):
                Print intermediate steps and results

        Dependencies:
            [1] RSRReader
            [2] resample_IQ
            [3] spm_to_et
            [4] numpy
            [7] scipy.interpolate
            [9] sys

        Warnings:
            [1] Be sure to set decimate_16khz_to_1khz=True when making rsr_inst
                if you did so before doing the previous processing steps to
                make GEO and CAL files. Otherwise, (1) it will take forever,
                and (2) the power will not normalize correctly.
            [2] If it's a chord occultation, you will get problems if you don't
                set is_chord=True
            [3] Radius correction due to pole direction and timing offset not
                yet implemented, so the corresponding attributes
                (rho_corr_pole_km_vals and rho_corr_timing_km_vals) are set
                to arrays of 0 right now. Same thing for the
                raw_tau_threshold_vals attribute
            [4] Don't make dr_km something stupidly large. Like, 70000km, or
                something on the order of a full occultation. Haven't tried it
                yet, but it certainly won't go over well
        """

        if not isinstance(rsr_inst, rss.rsr_reader.RSRReader):
            sys.exit('ERROR (NormDiff): rsr_inst input must be an instance of '
                + 'the RSRReader class')

        if not isinstance(geo_inst, rss.occgeo.Geometry):
            sys.exit('ERROR (NormDiff): geo_inst input must be an '
                + 'instance of the Geometry class')
        
        if ((not isinstance(cal_inst, rss.calibration.Calibration))
                & (not isinstance(cal_inst, rss.tools.CreateCalInst))):
            sys.exit('ERROR (NormDiff): cal_inst input must be an instance of '
                + 'the Calibration class if you don\'t have a CAL file '
                + 'pre-made. Can also be an instance of the CreateCalInst '
                + 'class if you have a CAL file that you want to turn into an '
                + 'instance')

        if (not isinstance(dr_km, float)) & (not isinstance(dr_km, int)):
            sys.exit('ERROR (NormDiff): dr_km input must be either a float '
                + 'or int')

        if ((not isinstance(dr_km_tol, float))
                & (not isinstance(dr_km_tol, int))):
            sys.exit('ERROR (NormDiff): dr_km_tol input must be either a '
                + 'float or int')

        if not isinstance(verbose, bool):
            print('WARNING (NormDiff): verbose input must be one of '
                + 'Python\'s built-in booleans (True or False). Setting to '
                + 'False')
            verbose = False

        if not isinstance(is_chord, bool):
            print('WARNING (NormDiff): is_chord input must be one of '
                + 'Python\'s built-in booleans (True or False). Setting to '
                + 'False')
            is_chord = False

        spm_geo = geo_inst.t_oet_spm_vals
        rho_km_geo = geo_inst.rho_km_vals
        rho_dot_kms_geo = geo_inst.rho_dot_kms_vals

        # First element has crazy value due to how rho_dot is calculated, so
        #     eliminate it in favor of next element
        rho_dot_kms_geo[0] = rho_dot_kms_geo[1]

        # Check if rho_dot has both positive and negative elements. If so, it
        #     might be a chord occultation, so let the user know if they didn't
        #     specify it as one. Ignore very first and last elements because
        #     those sometimes go to crazy values
        rho_dot_trim = rho_dot_kms_geo[1:-2]
        if (np.any(rho_dot_trim > 0) & np.any(rho_dot_trim < 0)
                & (is_chord is False)):
            while True:
                user_warning_input = input('WARNING: possible chord '
                    + 'occultation detected, but is_chord is False. Did you '
                    + 'forget to set is_chord=True? (y/n): ')
                if user_warning_input == 'y':
                    is_chord = True
                    break
                if user_warning_input == 'n':
                    break

        # In case user specified is_chord=True when it actually isn't
        if ((np.all(rho_dot_trim > 0) | np.all(rho_dot_trim < 0))
                & (is_chord is True)):
            while True:
                user_warning_input = input('WARNING: Likely not a chord. '
                    + 'Did you mean to say is_chord=False? (y/n): ')
                if user_warning_input == 'y':
                    is_chord = False
                    break
                if user_warning_input == 'n':
                    break

        # Function to convert SPM to rho
        rho_interp_func = interp1d(spm_geo, rho_km_geo,
            fill_value='extrapolate')

        # SPM range of geo_inst (pretty much always the full occultation)
        spm_range = [min(spm_geo), max(spm_geo)]

        spm_vals = rsr_inst.spm_vals
        IQ_m = rsr_inst.IQ_m
        rho_km_vals = rho_interp_func(spm_vals)

        spm_cal = cal_inst.t_oet_spm_vals
        f_sky_pred_cal = cal_inst.f_sky_hz_vals
        p_free_cal = cal_inst.p_free_vals

        if verbose:
            print('\tCalculating predicted sky frequency...')
            #from input rsr_inst')
        dummy_spm, f_sky_pred_file = rsr_inst.get_f_sky_pred(f_spm=spm_cal)
        f_offset_fit_cal = f_sky_pred_cal - f_sky_pred_file
        rho_km_cal = rho_interp_func(spm_cal)

        # If that cal file can't cover entire SPM range from geo_inst
        if (spm_range[0] < min(spm_cal)) | (spm_range[1] > max(spm_cal)):
            print('\nWARNING (NormDiff): Specified cal file is missing '
                + 'points required to pre-process points in SPM range of '
                + 'geo_inst. Calibration SPM range is ['
                + str(min(spm_cal)) + ', ' + str(max(spm_cal))
                + '], while geo_inst SPM range is ['
                + str(min(spm_geo)) + ', ' + str(max(spm_geo)) + ']. Reducing '
                + 'to SPM range of CAL file')
            _ind = ((spm_vals >= min(spm_cal)) &
                (spm_vals <= max(spm_cal))).nonzero()
            spm_vals = spm_vals[_ind]
            IQ_m = IQ_m[_ind]
            rho_km_vals = rho_km_vals[_ind]

        # Inteprolate frequency offset to finer spacing in preparation
        #     for integration
        if verbose:
            print('\tInterpolating and integrating frequency offset...')# and '
               # + 'applying to IQ_m')
        dt = 0.1
        n_pts = round((spm_cal[-1] - spm_cal[0]) / dt)
        spm_cal_interp = spm_cal[0] + dt * np.arange(n_pts)
        f_offset_fit_func = interp1d(spm_cal, f_offset_fit_cal,
            fill_value='extrapolate')
        f_offset_fit_interp = f_offset_fit_func(spm_cal_interp)

        # Integrate frequency offset to detrend IQ_m
        f_detrend_interp = np.cumsum(f_offset_fit_interp) * dt
        f_detrend_interp_rad = f_detrend_interp * (2.0 * np.pi)
        f_detrend_rad_func = interp1d(spm_cal_interp, f_detrend_interp_rad,
            fill_value='extrapolate')
        f_detrend_rad = f_detrend_rad_func(spm_vals)

        if verbose:
            print('\tDetrending measured I''s and Q''s...')
        # Detrend raw measured I and Q
        IQ_c = IQ_m * np.exp(-1j * f_detrend_rad)

        if verbose:
            print('\tInterpolating and setting attributes...')

        if not is_chord:
            rho_km_desired, IQ_c_desired = resample_IQ(rho_km_vals, IQ_c,
                dr_km, dr_km_tol=dr_km_tol)

            # Interpolate freespace power (spline fit) to rho_km_desired
            p_free_interp_func = interp1d(rho_km_cal, p_free_cal,
                fill_value='extrapolate')
            p_free = p_free_interp_func(rho_km_desired)

            # Construct power from IQ_c_desired and not IQ_m_desired or
            #     resampled power, because p_free was constructed from
            #     downsampled IQ_c. It's important to not use IQ_m_desired
            #     because I and Q each vary sinusoidally, meaning that if you
            #     resample too much, they get averaged to near zero.
            p_norm_vals = (abs(IQ_c_desired) ** 2) / p_free
            phase_rad_vals = np.arctan2(np.imag(IQ_c_desired),
                np.real(IQ_c_desired))

            spm_desired_func = interp1d(rho_km_geo, spm_geo,
                fill_value='extrapolate')
            spm_desired = spm_desired_func(rho_km_desired)

            end_of_chord_ing = None

        else:

            rho_km_vals_diff = np.zeros(len(rho_km_vals))
            rho_km_vals_diff[1:] = np.diff(rho_km_vals)
            rho_km_vals_diff[0] = rho_km_vals_diff[1]
            ing_ind = rho_km_vals_diff < 0
            egr_ind = rho_km_vals_diff > 0

            rho_km_ing, IQ_c_ing = resample_IQ(rho_km_vals[ing_ind],
                IQ_c[ing_ind], dr_km, dr_km_tol=dr_km_tol)
            rho_km_egr, IQ_c_egr = resample_IQ(rho_km_vals[egr_ind],
                IQ_c[egr_ind], dr_km, dr_km_tol=dr_km_tol)

            spm_ing_func = interp1d(rho_km_vals[ing_ind], spm_vals[ing_ind],
                fill_value='extrapolate')
            spm_egr_func = interp1d(rho_km_vals[egr_ind], spm_vals[egr_ind],
                fill_value='extrapolate')
            spm_ing = spm_ing_func(rho_km_ing)
            spm_egr = spm_egr_func(rho_km_egr)

            p_free_ing = np.interp(spm_ing, spm_cal, p_free_cal)
            p_free_egr = np.interp(spm_egr, spm_cal, p_free_cal)

            p_norm_ing = (abs(IQ_c_ing) ** 2) / p_free_ing
            p_norm_egr = (abs(IQ_c_egr) ** 2) / p_free_egr
            phase_rad_ing = np.arctan2(np.imag(IQ_c_ing), np.real(IQ_c_ing))
            phase_rad_egr = np.arctan2(np.imag(IQ_c_egr), np.real(IQ_c_egr))

            rho_km_desired = np.concatenate((rho_km_ing, rho_km_egr))
            spm_desired = np.concatenate((spm_ing, spm_egr))
            p_norm_vals = np.concatenate((p_norm_ing, p_norm_egr))
            phase_rad_vals = np.concatenate((phase_rad_ing, phase_rad_egr))

            end_of_chord_ing = len(rho_km_ing) - 1

        self.__set_history(rsr_inst, dr_km, geo_inst, cal_inst, dr_km_tol)
        self.__set_attributes(rho_km_desired, spm_desired, p_norm_vals,
            phase_rad_vals,
            spm_geo, rho_dot_kms_geo, geo_inst,
            spm_cal, f_sky_pred_cal, rsr_inst,
            end_of_chord_ing=end_of_chord_ing)

        # set dr_km input as an attribute
        self.dr_km = dr_km
        # set rev info -- need to update for chord
        self.rev_info = geo_inst.rev_info
        if write_file:
            write_output_files(self)


    def __set_attributes(self, rho_km_desired, spm_desired, p_norm_vals,
            phase_rad_vals,
            spm_geo, rho_dot_kms_geo, geo_inst,
            spm_cal, f_sky_pred_cal, rsr_inst,
            end_of_chord_ing=None):
        """
        Purpose:
        Private method called by __init__ to set attributes of the
        instance

        Args:
            rho_km_desired (np.ndarray):
                Radius values at final spacing
            spm_desired (np.ndarray):
                SPM values evaluated at rho_km_desired
            p_norm_vals (np.ndarray):
                Normalized power evaluated at rho_km_desired
            phase_rad_vals (np.ndarray):
                Drift-corrected phase in radians evaluated at rho_km_desired
            spm_geo (np.ndarray):
                SPM values of geometry parameters
            rho_dot_kms_geo (np.ndarray):
                Radial velocity evaluated at spm_geo
            geo_inst:
                Instance of the Geometry class
            spm_cal (np.ndarray):
                SPM values of the calibration parameters
            f_sky_pred_cal (np.ndarray):
                Sky frequency values listed in
                calibration, which has the frequency offset added on top of the
                values read straight from the RSR file using
                RSRReader.get_f_sky_pred
            rsr_inst:
                Instance of the RSRReader class
            end_of_chord_ing (int or None):
                Index of the end of the ingress
                portion of a chord occultation. Set to None if the
                occultation's not chord
        """

        self.rho_km_vals = rho_km_desired
        self.t_oet_spm_vals = spm_desired
        self.p_norm_vals = p_norm_vals
        self.phase_rad_vals = phase_rad_vals

        B_rad_geo = np.radians(geo_inst.B_deg_vals)
        D_km_geo = geo_inst.D_km_vals
        phi_rad_geo = np.radians(geo_inst.phi_ora_deg_vals)
        F_km_geo = geo_inst.F_km_vals
        t_ret_geo = geo_inst.t_ret_spm_vals
        t_set_geo = geo_inst.t_set_spm_vals
        phi_rl_rad_geo = np.radians(geo_inst.phi_rl_deg_vals)

        # Ring opening angle at final spacing
        B_rad_func = interp1d(spm_geo, B_rad_geo, fill_value='extrapolate')
        self.B_rad_vals = B_rad_func(spm_desired)

        # Spacecraft - RIP distance at final spacing
        D_km_func = interp1d(spm_geo, D_km_geo, fill_value='extrapolate')
        self.D_km_vals = D_km_func(spm_desired)

        # Fresnel scale at final spacing
        F_km_func = interp1d(spm_geo, F_km_geo, fill_value='extrapolate')
        self.F_km_vals = F_km_func(spm_desired)

        # Sky frequency at final spacing
        f_sky_pred_func = interp1d(spm_cal, f_sky_pred_cal,
            fill_value='extrapolate')
        self.f_sky_hz_vals = f_sky_pred_func(spm_desired)

        # Observed Ring Azimuth at final spacing
        phi_rad_func = interp1d(spm_geo, phi_rad_geo, fill_value='extrapolate')
        self.phi_rad_vals = phi_rad_func(spm_desired)

        # Ring Event Time at final spacing
        t_ret_func = interp1d(spm_geo, t_ret_geo, fill_value='extrapolate')
        self.t_ret_spm_vals = t_ret_func(spm_desired)

        # Spacecraft Event Time at final spacing
        t_set_func = interp1d(spm_geo, t_set_geo, fill_value='extrapolate')
        self.t_set_spm_vals = t_set_func(spm_desired)

        # Ring longitude at final spacing
        phi_rl_rad_func = interp1d(spm_geo, phi_rl_rad_geo,
            fill_value='extrapolate')
        self.phi_rl_rad_vals = phi_rl_rad_func(spm_desired)

        # RIP velocity at final spacing
        rho_dot_kms_func = interp1d(spm_geo, rho_dot_kms_geo,
            fill_value='extrapolate')
        self.rho_dot_kms_vals = rho_dot_kms_func(spm_desired)

        # Radius correction due to Saturn's pole direction at final spacing
        self.rho_corr_pole_km_vals = np.zeros(len(spm_desired))

        # Radius correction due to timing offset at final spacing
        self.rho_corr_timing_km_vals = np.zeros(len(spm_desired))

        self.raw_tau_threshold_vals = np.zeros(len(spm_desired))
        self.tau_threshold_vals = np.zeros(len(spm_desired))

        self.end_of_chord_ing = end_of_chord_ing

    def __set_history(self, rsr_inst, dr_km, geo_inst, cal_inst, dr_km_tol):
        """
        Purpose:
        Set history attribute
        """

        input_var_dict = {'rsr_inst': rsr_inst.history, 'dr_km': dr_km,
            'geo_inst': geo_inst.history, 'cal_inst': cal_inst.history}
        input_kw_dict = {'dr_km_tol': dr_km_tol}
        hist_dict = rss.tools.write_history_dict(
            input_var_dict, input_kw_dict, __file__)
        self.history = hist_dict


    def chord_split(self):
        """
        Purpose:
        Split chord occultation instance into an ingress instance and an egress
        instance, and return them.

        Returns:
            norm_diff_inst_ing:
                Ingress instance
            norm_diff_inst_egr:
                Egress instance

        Notes:
            [1] Is it bad practice to create separate copies of the instances
                and return them? Not sure what else to do. I think it's okay,
                for whatever that's worth
        """

        if self.end_of_chord_ing is None:
            print('WARNING (NormDiff.chord_split()): Not a chord occultation, '
                + 'so can\'t split. Ignoring call to this method, '
                + 'returning None')
            return None

        # Record all attribute names
        rho_km_vals = self.rho_km_vals
        t_oet_spm_vals = self.t_oet_spm_vals
        p_norm_vals = self.p_norm_vals
        phase_rad_vals = self.phase_rad_vals
        B_rad_vals = self.B_rad_vals
        D_km_vals = self.D_km_vals
        F_km_vals = self.F_km_vals
        f_sky_hz_vals = self.f_sky_hz_vals
        phi_rad_vals = self.phi_rad_vals
        phi_rl_rad_vals = self.phi_rl_rad_vals
        t_ret_spm_vals = self.t_ret_spm_vals
        t_set_spm_vals = self.t_set_spm_vals
        rho_dot_kms_vals = self.rho_dot_kms_vals
        rho_corr_pole_km_vals = self.rho_corr_pole_km_vals
        rho_corr_timing_km_vals = self.rho_corr_timing_km_vals
        raw_tau_threshold_vals = self.raw_tau_threshold_vals
        tau_threshold_vals = self.tau_threshold_vals
        end_of_chord_ing = self.end_of_chord_ing
        history = self.history

        norm_diff_inst_ing = copy.deepcopy(self)
        norm_diff_inst_egr = copy.deepcopy(self)

        ind = end_of_chord_ing

        # Ingress instance
        norm_diff_inst_ing.rho_km_vals = rho_km_vals[0:ind]
        norm_diff_inst_ing.t_oet_spm_vals = (
            t_oet_spm_vals[0:ind])
        norm_diff_inst_ing.p_norm_vals = p_norm_vals[0:ind]
        norm_diff_inst_ing.phase_rad_vals = phase_rad_vals[0:ind]
        norm_diff_inst_ing.B_rad_vals = B_rad_vals[0:ind]
        norm_diff_inst_ing.D_km_vals = D_km_vals[0:ind]
        norm_diff_inst_ing.F_km_vals = F_km_vals[0:ind]
        norm_diff_inst_ing.f_sky_hz_vals = (
            f_sky_hz_vals[0:ind])
        norm_diff_inst_ing.phi_rad_vals = phi_rad_vals[0:ind]
        norm_diff_inst_ing.phi_rl_rad_vals = (
            phi_rl_rad_vals[0:ind])
        norm_diff_inst_ing.t_ret_spm_vals = (
            t_ret_spm_vals[0:ind])
        norm_diff_inst_ing.t_set_spm_vals = (
            t_set_spm_vals[0:ind])
        norm_diff_inst_ing.rho_dot_kms_vals = (
            rho_dot_kms_vals[0:ind])
        norm_diff_inst_ing.rho_corr_pole_km_vals = (
            rho_corr_pole_km_vals[0:ind])
        norm_diff_inst_ing.rho_corr_timing_km_vals = (
            rho_corr_timing_km_vals[0:ind])
        norm_diff_inst_ing.raw_tau_threshold_vals = (
            raw_tau_threshold_vals[0:ind])
        norm_diff_inst_ing.tau_threshold_vals = (
            tau_threshold_vals[0:ind])
        norm_diff_inst_ing.end_of_chord_ing = None
        norm_diff_inst_ing.history = history

        # Egress instance
        norm_diff_inst_egr.rho_km_vals = rho_km_vals[ind + 1:]
        norm_diff_inst_egr.t_oet_spm_vals = (
            t_oet_spm_vals[ind + 1:])
        norm_diff_inst_egr.p_norm_vals = p_norm_vals[ind + 1:]
        norm_diff_inst_egr.phase_rad_vals = phase_rad_vals[ind + 1:]
        norm_diff_inst_egr.B_rad_vals = B_rad_vals[ind + 1:]
        norm_diff_inst_egr.D_km_vals = D_km_vals[ind + 1:]
        norm_diff_inst_egr.F_km_vals = F_km_vals[ind + 1:]
        norm_diff_inst_egr.f_sky_hz_vals = (
            f_sky_hz_vals[ind + 1:])
        norm_diff_inst_egr.phi_rad_vals = phi_rad_vals[ind + 1:]
        norm_diff_inst_egr.phi_rl_rad_vals = (
            phi_rl_rad_vals[ind + 1:])
        norm_diff_inst_egr.t_ret_spm_vals = (
            t_ret_spm_vals[ind + 1:])
        norm_diff_inst_egr.t_set_spm_vals = (
            t_set_spm_vals[ind + 1:])
        norm_diff_inst_egr.rho_dot_kms_vals = (
            rho_dot_kms_vals[ind + 1:])
        norm_diff_inst_egr.rho_corr_pole_km_vals = (
            rho_corr_pole_km_vals[ind + 1:])
        norm_diff_inst_egr.rho_corr_timing_km_vals = (
            rho_corr_timing_km_vals[ind + 1:])
        norm_diff_inst_egr.raw_tau_threshold_vals = (
            raw_tau_threshold_vals[ind + 1:])
        norm_diff_inst_egr.tau_threshold_vals = (
            tau_threshold_vals[ind + 1:])
        norm_diff_inst_egr.end_of_chord_ing = None
        norm_diff_inst_egr.history = history

        return norm_diff_inst_ing, norm_diff_inst_egr<|MERGE_RESOLUTION|>--- conflicted
+++ resolved
@@ -114,12 +114,6 @@
 import rss_ringoccs as rss
 sys.path.remove('../..')
 
-<<<<<<< HEAD
-=======
-from ..tools.write_output_files import write_output_files
-
->>>>>>> fae6b97b
-
 class NormDiff(object):
     """
     Purpose:
